--- conflicted
+++ resolved
@@ -21,9 +21,10 @@
 """
 import sys
 from ravenframework.Driver import main
-<<<<<<< HEAD
 from ui import run_from_gui
+from utils import add_local_bin_to_path
 if __name__ == '__main__':
+  add_local_bin_to_path()
   import argparse
   parser = argparse.ArgumentParser(description='RAVEN')
   parser.add_argument('-w', action='store_true', default=False, required=False,help='Run in the GUI')
@@ -34,11 +35,4 @@
   if args.w or not args.file:  # if asked to or if no file is passed, run the GUI
     run_from_gui(lambda: sys.exit(main(True)))
   else:
-    sys.exit(main(True))
-=======
-from utils import add_local_bin_to_path
-
-if __name__ == '__main__':
-  add_local_bin_to_path()
-  sys.exit(main(True))
->>>>>>> 98ee2626
+    sys.exit(main(True))